import React, { useState, useEffect } from 'react';
import axios from 'axios';
import { CSVLink } from 'react-csv';
import { useNavigate } from 'react-router-dom';
import Alert from './Alert';
import eLogo from '../Assets/e-logo.svg';
import { FontAwesomeIcon } from '@fortawesome/react-fontawesome';
import { faSliders, faCircleInfo } from '@fortawesome/free-solid-svg-icons';
import FolderExplorer from './FolderExplorer';
import Modal from 'react-modal';
import JSZip from "jszip";
import { saveAs } from "file-saver";
import PageHeader from './PageHeader';



const API_BASE_URL = process.env.REACT_APP_API_BASE_URL;
const PYTHON_API_BASE = process.env.REACT_APP_API_BASE_URL_P;

const CueSheetGenerator = () => {
  const [isModalOpen, setIsModalOpen] = useState(false);
  const [processingMessageVisible, setProcessingMessageVisible] = useState(false);
  const [loadingText, setLoadingText] = useState('');
  const [progress, setProgress] = useState(0);
  const [detectedSongs, setDetectedSongs] = useState([]);
  const [disableButtons, setDisableButtons] = useState(false);
  const [showTable, setShowTable] = useState(false);
  const [fileName, setFileName] = useState('');
  const [shortenedUrls, setShortenedUrls] = useState({});
  const [allLinksShortened, setAllLinksShortened] = useState(false);
  const [showButtons, setShowButtons] = useState(false);
  const [userId, setUserId] = useState('');
  const [alertMessage, setAlertMessage] = useState('');
  const [alertType, setAlertType] = useState('');
  const [alertVisible, setAlertVisible] = useState(false);
  const [isUploading, setIsUploading] = useState(false);
  const [videoDuration, setVideoDuration] = useState(null);
  const [videoDurationInSec, setVideoDurationInSec] = useState(null);
  const [isS3Upload, setIsS3Upload] = useState(false);
  const [fileUploadedUsingHandleProcessAudio, setFileUploadedUsingHandleProcessAudio] = useState(false);
  const [detectionResults, setDetectionResults] = useState([]);
  const [isSettingsOpen, setIsSettingsOpen] = useState(false);
  const [isAddingKeys, setIsAddingKeys] = useState(false);
  const [newAccessKey, setNewAccessKey] = useState('');
  const [newSecretKey, setNewSecretKey] = useState('');
  const [isEditingKeys, setIsEditingKeys] = useState(false);
  const [isFileUploadedUsingHandle, setIsFileUploadedUsingHandle] = useState(false);
  const [showFileList, setShowFileList] = useState(false);
  const [isS3Detection, setIsS3Detection] = useState(false);
  const [videoDurationInSecFE, setVideoDurationInSecFE] = useState([]);






  const [parentUUIDs, setParentUUIDs] = useState([]);
  const [uploadedFiles, setUploadedFiles] = useState([]);

  const handleParentUUIDs = (uuids) => {
    setParentUUIDs(uuids);
  };

  const handleVidDur = (totalVideoDuration) => {
    setVideoDurationInSecFE(totalVideoDuration);
  };

  const handleS3Upload = (fileCount, totalDuration) => {
    const newFile = {
      id: Date.now(),
      fileName: `${fileCount} file(s) from S3`,
      userId: null,
      duration: totalDuration,
      uploadType: 's3',
      uploadTime: new Date().toISOString(),
      fileCount: fileCount
    };
    setUploadedFiles(prev => [...prev, newFile]);
  };

  const [formData, setFormData] = useState(() => {
    return JSON.parse(localStorage.getItem('formData')) || {
      tvChannel: '',
      programName: '',
      episodeNumber: '',
      onAirDate: '',
      movieAlbum: '',
    };
  });


  const navigate = useNavigate();

  useEffect(() => {


    const savedFormData = JSON.parse(localStorage.getItem('formData')) || {
      tvChannel: '',
      programName: '',
      episodeNumber: '',
      onAirDate: '',
      movieAlbum: '',
    };
    const savedSongs = JSON.parse(localStorage.getItem('detectedSongs'));
    const savedFileName = localStorage.getItem('fileName');
    const savedShortenedUrls = JSON.parse(localStorage.getItem('shortenedUrls'));
    const savedVideoDuration = localStorage.getItem('videoDuration');

    if (savedFormData) {
      setFormData(savedFormData);
    }
    if (savedSongs) {
      setDetectedSongs(savedSongs);
      setShowTable(true);
      setAllLinksShortened(true);
      setShowButtons(true);
    }
    if (savedFileName) setFileName(savedFileName);
    if (savedShortenedUrls) setShortenedUrls(savedShortenedUrls);
    if (savedVideoDuration) setVideoDuration(savedVideoDuration);
  }, [navigate]);

  useEffect(() => {
    if (Object.keys(formData).length > 0) {
      localStorage.setItem('formData', JSON.stringify(formData));
    }
    if (detectedSongs.length > 0) {
      localStorage.setItem('detectedSongs', JSON.stringify(detectedSongs));
    }
    if (fileName) {
      localStorage.setItem('fileName', fileName);
    }
    if (videoDuration) {
      localStorage.setItem('videoDuration', videoDuration);
    }
    if (Object.keys(shortenedUrls).length > 0) {
      localStorage.setItem('shortenedUrls', JSON.stringify(shortenedUrls));
    }
  }, [formData, detectedSongs, fileName, videoDuration, shortenedUrls]);

  const resetTableAndLoader = () => {
    setDetectedSongs([]);
    setProgress(0);
    setShowTable(false);
    setAllLinksShortened(false);
    setShowButtons(false);
    localStorage.removeItem('detectedSongs');
    localStorage.removeItem('formData');
    localStorage.removeItem('fileName');
    localStorage.removeItem('shortenedUrls');
  };


  const [keys, setKeys] = useState({ accessKey: '', secretKey: '', bucket: '' });
  const [isKeysLoaded, setIsKeysLoaded] = useState(false);

  const fetchKeys = async () => {
    try {
      // Retrieve token from localStorage



      // Make API request with the token
      const response = await axios.get(`${API_BASE_URL}/api/keys/gkeys`,  { withCredentials: true });

      if (response.data) {
        const { accessKey, secretKey, bucket } = response.data;

        setKeys({
          accessKey: accessKey,
          secretKey: secretKey,
          bucket: response.data.bucket
        });

        // configureAmplifyWrapper(accessKey, secretKey, bucket, region);
        setIsKeysLoaded(true);
      } else {
        console.error('No data received from the server.');
      }
    } catch (error) {
      console.error('Error fetching keys:', error.response?.data || error.message);
    }
  };

  useEffect(() => {
    fetchKeys();
  }, []);





  const handleSubmitKeys = async () => {
    try {
      await postKeys(newAccessKey, newSecretKey, newBucket); // Call the function to post keys
      setKeys({ accessKey: newAccessKey, secretKey: newSecretKey, bucket: newBucket });
      setNewAccessKey('');
      setNewSecretKey('');
      setNewBucket('');
      setIsAddingKeys(false);
    } catch (error) {
      console.error('Error submitting keys:', error);
    }
  };

  const handleEditKeys = async () => {
    try {


      const payload = {
        accessKey: newAccessKey,
        secretKey: newSecretKey,
        bucket: newBucket,
      };

      const response = await axios.put(
        `${API_BASE_URL}/api/keys/edit-keys`,
        payload,
        {
          withCredentials: true,
          headers: {
            'Content-Type': 'application/json',
          },
        }
      );

      if (response.status === 200) {
        const data = response.data;
        setKeys({
          accessKey: data.accessKey,
          secretKey: data.secretKey,
          bucket: data.bucket,
        });

        // Clear inputs and close the editing mode
        setNewAccessKey('');
        setNewSecretKey('');
        setNewBucket('');
        setIsEditingKeys(false);
        setAlertMessage('Keys updated successfully!');
        setAlertType('success');
        setAlertVisible(true);
        window.location.reload();
      } else {
        console.error('Failed to update keys:', response.data.message);
      }
    } catch (error) {
      console.error('Error updating keys:', error.response?.data || error.message);
    }
  };

  const [newBucket, setNewBucket] = useState('');

  const postKeys = async (newAccessKey, newSecretKey, newBucket) => {
    try {



      // Prepare the payload
      const payload = {
        accessKey: newAccessKey,
        secretKey: newSecretKey,
        bucket: newBucket
      };

      // Make API request to post the keys
      const response = await axios.post(
        `${API_BASE_URL}/api/keys/pkeys`,
        payload,
        {
          withCredentials: true,
          headers: {
            'Content-Type': 'application/json',
          },
        }
      );

      if (response.data) {
      } else {
        console.error('No response data received from the server.');
      }
    } catch (error) {
      console.error('Error posting keys:', error.response?.data || error.message);
    }
  };



  const handleFileUpload = async () => {
    setFileUploadedUsingHandleProcessAudio(true);
    const fileInput = document.getElementById('file').files[0];
    if (!fileInput) {
      setAlertMessage('Please upload an audio file before initiating the detection process.');
      setAlertType('warning');
      setAlertVisible(true);
      setTimeout(() => setAlertVisible(false), 5000);
      return;
    }

    const fileName = fileInput.name.split('.')[0];
    const fileParts = fileName.split('_');

    let updatedFormData = {}; // Declare the object here
    if (fileParts.length === 5) {
      const [tvChannel, programName, episodeNumber, onAirDate, movieAlbum] = fileParts;
      updatedFormData = {
        tvChannel: tvChannel,
        programName: programName,
        episodeNumber: episodeNumber,
        onAirDate: onAirDate.replace(/-/g, '/'),
        movieAlbum: movieAlbum,
      };
      setFormData(updatedFormData);
      localStorage.setItem('formData', JSON.stringify(updatedFormData));
    } else {
      console.warn('File name format does not match the expected pattern.');
      setAlertMessage(`Invalid file name format. Expected format: TvChannel_ProgramName_EpisodeNumber_OnAirDate_MovieAlbum

Your file: "${fileInput.name}"
Found ${fileParts.length} parts, expected 5 parts separated by underscores.

Example: ZeeTV_KumkumBhagya_123_2024-01-15_MovieName.mp3`);
      setAlertType('warning');
      setAlertVisible(true);
      setTimeout(() => setAlertVisible(false), 10000);
      return;
    }

    setIsUploading(true);
    const form = document.getElementById('metadataForm');
    const formData = new FormData(form);

    try {
      const response = await axios.post(`${PYTHON_API_BASE}/upload`, formData, {
        headers: { 'Content-Type': 'multipart/form-data' },
      });

      const { fileName, userId } = response.data;

      // Add file to uploaded files list
      const newFile = {
        id: Date.now(), // Unique ID for each file
        fileName: fileName,
        userId: userId,
        duration: response.data.Duration_seconds,
        uploadType: 'direct',
        uploadTime: new Date().toISOString()
      };

      setUploadedFiles(prev => [...prev, newFile]);
      setFileName(fileName);
      setUserId(userId);
      setVideoDurationInSec(response.data.Duration_seconds)
      setAlertMessage('File uploaded successfully');
      setAlertType('success');
      setAlertVisible(true);
      setTimeout(() => setAlertVisible(false), 1500);

      // Close modal after successful upload
      setIsModalOpen(false);
      setIsS3Upload(false);

      // setIsFileUploadedUsingHandle(true);
    } catch (error) {
      console.error('Error uploading file:', error);
      setAlertMessage('An error occurred during the upload.');
      setAlertType('error');
      setAlertVisible(true);
      setTimeout(() => setAlertVisible(false), 5000);
      // setIsFileUploadedUsingHandle(false);
    } finally {
      setIsUploading(false);
    }
  };

  const sendDurationToBackend = async (durationSeconds, videoDurationInSecFE) => {

    // Determine which duration to use: priority to durationSeconds if it's available, otherwise fallback to videoDurationInSecFE
    const finalDuration = videoDurationInSecFE || durationSeconds;

    if (!finalDuration) {
      console.error('No valid duration available to send to the backend.');
      return;
    }

    try {
      const response = await axios.post(
        `${API_BASE_URL}/api/c/userMinutes`,
        {
          minutesUsed: finalDuration,
        },
        {
          withCredentials: true,
        }
      );

      if (response.status === 200) {
        return true;
      } else {
        console.error('Not enough minutes available');
        return false;
      }
    } catch (error) {
      console.error('Not enough minutes available');
      return false;
    }
  };




  const handleProcessAudio = async () => {
    setAlertMessage('Please DO NOT REFRESH OR NAVIGATE the page, as it may affect the final result.');
    setAlertType('warning');
    setAlertVisible(true);
    setTimeout(() => setAlertVisible(false), 10000);
    resetTableAndLoader();
    setDisableButtons(true);
    setIsS3Detection(false);
    setShowFileList(false);
    setProcessingMessageVisible(true); // Start showing the loader
    setFileUploadedUsingHandleProcessAudio(false);

    // Display sequential loading messages
    const messages = [
      "Your audio is in progress, this may take some time...",
      "Processing frames of your audio...",
      "Analyzing sound patterns for track detection...",
      "Detecting music tracks...",
      "Matching detected patterns with the database...",
      "Cross-checking detected songs for reliability...",
      "Optimizing the results for better accuracy...",
      "Finalizing the detected tracks...",
      "Generating the cue sheet for the audio file...",
      "Wrapping up the process, almost done...",
    ];

    let messageIndex = 0;
    const displayNextMessage = () => {
      if (messageIndex < messages.length) {
        setLoadingText(messages[messageIndex]);
        messageIndex++;
        setTimeout(displayNextMessage, 90000);
      }
    };
    displayNextMessage();

    const progressInterval = setInterval(() => {
      setProgress((prevProgress) => {
        if (prevProgress >= 95) {
          clearInterval(progressInterval);
          return 95;
        }
        return prevProgress + (95 / 600);
      });
    }, 1000);

    setTimeout(async () => {
      try {
        const response = await axios.post(`${PYTHON_API_BASE}/detect`, { userId });

        setDetectedSongs(response.data.songs);
        setAllLinksShortened(true);
        setVideoDuration(response.data.videoDuration);
        setVideoDurationInSec(response.data.Duration_seconds)
        setShowTable(true);
        setShowButtons(true);
        setProcessingMessageVisible(false);
        setDisableButtons(false);
        clearInterval(progressInterval);
        setIsFileUploadedUsingHandle(true);
      } catch (error) {
        console.error("Error processing audio:", error);
        setDisableButtons(false);
        setProcessingMessageVisible(false);
        clearInterval(progressInterval);
        setIsFileUploadedUsingHandle(false);
      } finally {
        setProcessingMessageVisible(false); // Hide loader
        setDisableButtons(false);
      }
    }, 100);
  };



  const handleProcessAudioS3 = async () => {
    setAlertMessage('Please DO NOT REFRESH the page, as it may affect the final result.');
    setAlertType('warning');
    setAlertVisible(true);
    localStorage.removeItem('detectedSongs');
    localStorage.removeItem('formData');
    localStorage.removeItem('fileName');
    localStorage.removeItem('shortenedUrls');
    resetTableAndLoader();
    setIsS3Detection(true);
    setDetectedSongs([]);
    setDetectionResults([]);
    setDetectionResultss3({});
    setShowTable(false); // Ensure table is hidden
    setShowFileList(false);
    setDisableButtons(true);
    setProcessingMessageVisible(true); // Show loader

    // Define loading messages
    const messages = [
      "Your audio is in progress, this may take some time...",
      "Processing frames of your audio...",
      "Analyzing sound patterns for track detection...",
      "Detecting music tracks...",
      "Matching detected patterns with the database...",
      "Cross-checking detected songs for reliability...",
      "Optimizing the results for better accuracy...",
      "Finalizing the detected tracks...",
      "Generating the cue sheet for the audio file...",
      "Wrapping up the process, almost done...",
    ];

    let messageIndex = 0;
    const displayNextMessage = () => {
      const messageInterval = 4 * 60 * 1000;
      if (messageIndex < messages.length) {
        setLoadingText(messages[messageIndex]);
        messageIndex++;
        setTimeout(displayNextMessage, messageInterval);
      }
    };
    displayNextMessage();

    const progressInterval = setInterval(() => {
      setProgress((prevProgress) => {
        if (prevProgress >= 95) {
          clearInterval(progressInterval);
          return 95;
        }
        return prevProgress + (95 / 1200);
      });
    }, 1000);

    try {
      if (!parentUUIDs || parentUUIDs.length === 0) {
        setAlertMessage("Please upload an audio file before initiating the detection process.");
        setAlertType("warning");
        setAlertVisible(true);
        setProcessingMessageVisible(false);
        return;
      }
      const response = await fetch(`${PYTHON_API_BASE}/detectS3`, {
        method: "POST",
        headers: {
          "Content-Type": "application/json",
        },
        body: JSON.stringify({ parentUUIDs }),
      });
      if (!response.ok) {
        const error = await response.json();
        console.error("Error from /detectS3:", error);
        setAlertType("error");
        setAlertVisible(true);
        setProcessingMessageVisible(false);
        return;
      }

      const result = await response.json();

      setDetectionResults(result.songs);
      setDetectionResultss3(result.songs);
      setProcessingMessageVisible(false);
      setShowFileList(true);
      setAlertMessage("Detection complete! Check the results.");
      setAlertType("success");
      setAlertVisible(true);

    } catch (error) {
      console.error("Error during /detectS3 request:", error);
      setAlertMessage("An error occurred while processing the audio files.");
      setAlertType("error");
      setAlertVisible(true);
    } finally {
      setProcessingMessageVisible(false); // Hide loader
      setDisableButtons(false);
      clearInterval(progressInterval);
    }
  };



  const formatTime = (timeInSeconds) => {
    if (timeInSeconds === undefined || timeInSeconds === null || isNaN(timeInSeconds)) {
      return "00:00:00";
    }
    return new Date(timeInSeconds * 1000).toISOString().substr(11, 8);
  };



const mergeDetectedSongs = (songs, gapTolerance = 1.0) => {
  if (!Array.isArray(songs) || songs.length === 0) return [];

  // Ensure we process in chronological order
  const ordered = [...songs].sort(
    (a, b) => (a.start_time ?? 0) - (b.start_time ?? 0)
  );

  const merged = [];

  for (const s of ordered) {
    const song = { ...s };

    // Never merge these — each occurrence gets its own row
    if (song.title === "May contain music") {
      merged.push(song);
      continue;
    }

    const last = merged[merged.length - 1];

    // Merge only if the previous *merged* item is the same title
    // and the new chunk starts within a tiny gap of the previous end.
    if (
      last &&
      last.title === song.title &&
      (song.start_time ?? 0) <= (last.end_time ?? 0) + gapTolerance
    ) {
      // Extend the current block
      last.end_time = Math.max(last.end_time ?? 0, song.end_time ?? song.start_time ?? 0);
    } else {
      // Start a new block (either first item, or interrupted by another song)
      merged.push(song);
    }
  }

  return merged;
};



  const mergedSongs = mergeDetectedSongs(detectedSongs);


  const [detectionResultss3, setDetectionResultss3] = useState({});
  const [isModalOpens3, setIsModalOpens3] = useState(false);
  const [viewedTableData, setViewedTableDatas3] = useState([]);
  const openModal = (tableData) => {
    setViewedTableDatas3(tableData);
    setIsModalOpens3(true);
  };

  const closeModal = () => {
    setIsModalOpens3(false);
    setViewedTableDatas3([]);
  };

  const renderFileList = () => {
    let lineNumber = 1;

    return Object.entries(detectionResultss3).map(([uuid, arrays], index) => (
      arrays.map((songs, arrayIndex) => {
        const mergedSongs = mergeDetectedSongs(songs); // Call mergeDetectedSongs here

        const csvData = mergedSongs.map((song) => ({
          'TV Channel': song.tv_channel || '',
          'Program Name': song.program_name || '',
          'Episode Number': song.ep_number || '',
          'On-Air Date': song.on_air_date || '',
          'Track Title': song.title,
          'Artist': song.artist || '-',
          'Label': song.label || '-',
          'Copyright Link': song.song_link || '-',
          'Video File Name': song.video_file_name || '',
          'TC In': formatTime(song.start_time),
          'TC Out': formatTime(song.end_time),
          'Movie / Album Name': song.mov_album || '',
        }));

        const csvFileName = `${formData.video_file_name || fileName}_cue-sheet.csv`;
        const videoFileName = mergedSongs[0]?.video_file_name || `Unknown File ${index + 1}.${arrayIndex + 1}`;
        const currentLine = lineNumber;
        lineNumber += 1;

        return (
          <div key={`${uuid}-${arrayIndex}`} className="flex justify-between items-center mb-4 font-normal text-sm">
            <span className="text-white">{`${currentLine}. ${videoFileName}`}</span>
            <div className="flex items-center space-x-4">
              <button
                onClick={() => openModal(csvData)}
                className="text-[#10B981] underline hover:text-[#059669]"
              >
                View
              </button>
              <CSVLink
                data={csvData}
                filename={csvFileName}
                className="py-2 px-4 rounded-md transition-all transform bg-[#28603D] hover:bg-[#417155] hover:scale-102"
              >
                Download CSV
              </CSVLink>
            </div>
          </div>
        );
      })
    ));
  };

  const downloadDetectedSongsAsZip = (detectedSongs) => {
    const zip = new JSZip(); // Initialize JSZip instance
    const folder = zip.folder("Detected_Songs_Files"); // Create a folder inside the ZIP

    detectedSongs.forEach((songsGroup, groupIndex) => {
      if (!songsGroup || songsGroup.length === 0) return; // Skip empty groups

      songsGroup.forEach((songsArray, arrayIndex) => {
        if (!songsArray || songsArray.length === 0) return; // Skip empty arrays

        // Apply the mergeDetectedSongs function to merge the songs
        const mergedSongs = mergeDetectedSongs(songsArray);

        if (mergedSongs.length === 0) return; // Skip if mergedSongs is empty

        // Map merged songs to CSV data
        const csvData = mergedSongs.map((song) => ({
          "TV Channel": song.tv_channel || "",
          "Program Name": song.program_name || "",
          "Episode Number": song.ep_number || "",
          "On-Air Date": song.on_air_date || "",
          "Track Title": song.title === "May contain music" ? "May contain music" : song.title,
          Artist: song.artist || "-",
          Label: song.label || "-",
          "Copyright Link": song.song_link || "-",
          "Video File Name": song.video_file_name || "",
          "TC In": formatTime(song.start_time),
          "TC Out": formatTime(song.end_time),
          "Movie / Album Name": song.mov_album || "",
        }));

        // Convert CSV data to a string
        const csvContent = convertToCSV(csvData);

        // Use a unique filename for each CSV file
        const videoFileName =
          mergedSongs[0]?.video_file_name || `Unknown_File_${groupIndex + 1}_${arrayIndex + 1}`;
        const csvFileName = `${videoFileName}_cue-sheet.csv`;

        // Add the CSV file to the folder
        folder.file(csvFileName, csvContent);
      });
    });

    // Generate the ZIP file and trigger download
    zip.generateAsync({ type: "blob" }).then((content) => {
      saveAs(content, "Detected_Songs.zip");
    });
  };

  // Utility function to convert data to CSV format
  const convertToCSV = (data) => {
    if (!data || data.length === 0) return ""; // Handle empty data
    const headers = Object.keys(data[0] || {}).join(","); // Get headers
    const rows = data.map((row) =>
      Object.values(row)
        .map((value) => `"${value}"`) // Add quotes to handle commas in values
        .join(",")
    ); // Format rows
    return [headers, ...rows].join("\n"); // Combine headers and rows
  };


  useEffect(() => {
    if (isFileUploadedUsingHandle && showTable) {
      const timer = setTimeout(() => setShowButtons(true), 1000);
      return () => clearTimeout(timer); // Cleanup timeout
    }
  }, [isFileUploadedUsingHandle, showTable]);


  const renderTable = () => {
    return (
      <div className="overflow-x-auto ml-5">
        <table className="w-full border-collapse mt-5">
          <thead>
            <tr className="text-black">
              <th className="border px-4 py-2 bg-gray-200">TV Channel</th>
              <th className="border px-4 py-2 bg-gray-200">Program Name</th>
              <th className="border px-4 py-2 bg-gray-200">Episode Number</th>
              <th className="border px-4 py-2 bg-gray-200">On-Air Date</th>
              <th className="border px-4 py-2 bg-gray-200">Track Title</th>
              <th className="border px-4 py-2 bg-gray-200">Artist</th>
              <th className="border px-4 py-2 bg-gray-200">Label</th>
              <th className="border px-4 py-2 bg-gray-200">Copyright Link</th>
              <th className="border px-4 py-2 bg-gray-200">Video File Name</th>
              <th className="border px-4 py-2 bg-gray-200">Video Duration</th>
              <th className="border px-4 py-2 bg-gray-200">TC In</th>
              <th className="border px-4 py-2 bg-gray-200">TC Out</th>
              <th className="border px-4 py-2 bg-gray-200">Movie / Album Name</th>
            </tr>
          </thead>
          <tbody>
            {mergedSongs.map((song, index) => (
              <tr key={index}>
                <td className="border px-4 py-2">{formData.tvChannel || ''}</td>
                <td className="border px-4 py-2">{formData.programName || ''}</td>
                <td className="border px-4 py-2">{formData.episodeNumber || ''}</td>
                <td className="border px-4 py-2">{formData.onAirDate || ''}</td>
                <td className="border px-4 py-2">
                  {song.title === "May contain music" ? (
                    <span className="text-yellow-600">May contain music</span>
                  ) : (
                    song.title
                  )}
                </td>
                <td className="border px-4 py-2">{song.artist || '-'}</td>
                <td className="border px-4 py-2">{song.label || '-'}</td>
                <td className="border px-4 py-2">
                  {song.song_link ? (
                    <a href={song.song_link} target="_blank" rel="noopener noreferrer">
                      {song.song_link}
                    </a>
                  ) : (
                    '-'
                  )}
                </td>
                <td className="border px-4 py-2">{fileName}</td>
                <td className="border px-4 py-2">{`${videoDuration}sec`}</td>

                <td className="border px-4 py-2">{formatTime(song.start_time)}</td>
                <td className="border px-4 py-2">{formatTime(song.end_time)}</td>
                <td className="border px-4 py-2">{formData.movieAlbum || ''}</td>
              </tr>
            ))}
          </tbody>
        </table>
      </div>
    );
  };

  const csvData = mergedSongs.map((song) => ({
    'TV Channel': formData.tvChannel || '',
    'Program Name': formData.programName || '',
    'Episode Number': formData.episodeNumber || '',
    'On-Air Date': formData.onAirDate || '',
    'Track Title': song.title === "May contain music" ? "May contain music" : song.title,
    'Artist': song.artist || '-',
    'Label': song.label || '-',
    'Copyright Link': song.song_link || '-',
    'Video File Name': fileName,
    'Video Duration': `${videoDuration}sec`,
    'TC In': formatTime(song.start_time),
    'TC Out': formatTime(song.end_time),
    'Movie / Album Name': formData.movieAlbum || ''
  }));


  const csvFileName = `${fileName}_cue-sheet.csv`;

  const handleSave = async () => {
    try {
      // Use the contiguous merge for saving (same logic as your table/CSV)
      const mergedForSave = mergeDetectedSongs(detectedSongs);
  
      const tableData = mergedForSave.map((song) => ({
        'TV Channel': formData.tvChannel || '',
        'Program Name': formData.programName || '',
        'Episode Number': formData.episodeNumber || '',
        'On-Air Date': formData.onAirDate || '',
        'Track Title': song.title === 'May contain music' ? 'May contain music' : song.title,
        // keep the original column name you were sending; fall back to `artist`
        'Artist 1': song.artist1 || song.artist || '-',
        // prefer any shortened link you might have; fall back to song_link
        'Copyright Link': shortenedUrls[song.title] || song.song_link || '-',
        'Video File Name': fileName,
        'Video Duration': `${videoDuration}sec`,
        'TC In': formatTime(song.start_time),
        'TC Out': formatTime(song.end_time),
        'Movie / Album Name': formData.movieAlbum || '',
      }));
  
      await axios.post(
        `${API_BASE_URL}/save-table`,
        { tableData },
        { withCredentials: true }
      );
  
      setAlertMessage('Table saved successfully!');
      setAlertType('success');
      setAlertVisible(true);
      setTimeout(() => setAlertVisible(false), 5000);
    } catch (error) {
      console.error('Error saving table:', error);
      setAlertMessage('Failed to save table.');
      setAlertType('error');
      setAlertVisible(true);
      setTimeout(() => setAlertVisible(false), 5000);
    }
  };
  

  return (
    <div id="modalBlur" className="bg-gray-50 dark:bg-[#1e1e1e] text-gray-800 dark:text-gray-200 min-h-screen transition-colors duration-300">
      <PageHeader title="Create Cue-Sheet" />

      <div className="mt-6 ml-6 mr-6">
        {/* Top Action Bar - Always visible */}
        <div className="flex justify-between items-center mb-6">
          <button
            onClick={() => setIsModalOpen(true)}
            className="py-2.5 px-6 rounded-xl font-semibold transition-all duration-200 shadow-md bg-gradient-to-r from-[#10B981] to-[#14B8A6] hover:from-[#059669] hover:to-[#0d9488] text-white hover:shadow-lg"
          >
            Upload
          </button>
          <button
            onClick={() => setIsSettingsOpen(!isSettingsOpen)}
            className="py-2.5 px-4 rounded-xl text-gray-700 dark:text-gray-300 hover:text-primary-600 dark:hover:text-primary-400 hover:bg-white/80 dark:hover:bg-gray-700 shadow-md transition-all flex items-center justify-center bg-white dark:bg-gray-800"
            style={{ minWidth: '40px', height: '40px' }}
          >
            <FontAwesomeIcon icon={faSliders} size="lg" />
          </button>
        </div>

        {/* Uploaded Files List - Show when files are uploaded */}
        {uploadedFiles.length > 0 && (
          <div className="bg-white dark:bg-gray-800 border border-gray-200 dark:border-gray-700 rounded-lg shadow-sm">
            <div className="border-b border-gray-200 dark:border-gray-700 px-6 py-4 bg-gray-50 dark:bg-gray-900">
              <h3 className="text-lg font-semibold text-gray-900 dark:text-gray-100">Uploaded Files ({uploadedFiles.length})</h3>
            </div>
            <div className="divide-y divide-gray-200 dark:divide-gray-700">
              {uploadedFiles.map((file, index) => (
                <div key={file.id} className="p-6">
                  <div className="flex items-center gap-4">
                    {/* File Icon */}
                    <div className="flex-shrink-0">
                      <svg className="w-10 h-10 text-primary-600" fill="none" stroke="currentColor" viewBox="0 0 24 24">
                        <path strokeLinecap="round" strokeLinejoin="round" strokeWidth={2} d="M9 19V6l12-3v13M9 19c0 1.105-1.343 2-3 2s-3-.895-3-2 1.343-2 3-2 3 .895 3 2zm12-3c0 1.105-1.343 2-3 2s-3-.895-3-2 1.343-2 3-2 3 .895 3 2zM9 10l12-3" />
                      </svg>
                    </div>

                    {/* File Info */}
                    <div className="flex-1">
                      <div className="flex items-center gap-2 mb-1">
                        <span className="inline-flex items-center px-2.5 py-0.5 rounded text-xs font-medium bg-success-100 dark:bg-success-900/30 text-success-800 dark:text-success-400">
                          Uploaded
                        </span>
                        {file.uploadType === 's3' && (
                          <span className="inline-flex items-center px-2.5 py-0.5 rounded text-xs font-medium bg-primary-100 dark:bg-primary-900/30 text-primary-800 dark:text-primary-400">
                            S3
                          </span>
                        )}
                      </div>
                      <h3 className="text-base font-semibold text-gray-900 dark:text-gray-100 mb-1">
                        {file.fileName}
                      </h3>
                      {file.duration && (
                        <p className="text-sm text-gray-600 dark:text-gray-400">
                          Duration: {Math.floor(file.duration / 60)} min {Math.floor(file.duration % 60)} sec
                        </p>
                      )}
                      <p className="text-xs text-gray-500 dark:text-gray-400 mt-1">
                        Uploaded at {new Date(file.uploadTime).toLocaleTimeString()}
                      </p>
                    </div>

                    {/* Actions */}
                    <div className="flex items-center gap-3">
                      <button
                        onClick={async () => {
                          // Set the current file as active for processing
                          setFileName(file.fileName);
                          setUserId(file.userId);
                          setVideoDurationInSec(file.duration);
                          setFileUploadedUsingHandleProcessAudio(file.uploadType === 'direct');

                          const isDurationSent = await sendDurationToBackend(file.duration, file.duration);

                          if (isDurationSent) {
                            if (file.uploadType === 'direct') {
                              handleProcessAudio();
                            } else {
                              handleProcessAudioS3();
                            }
                          } else {
                            setAlertMessage('Not enough minutes available');
                            setAlertType('error');
                            setAlertVisible(true);
                            setTimeout(() => setAlertVisible(false), 5000);
                          }
                        }}
                        className={`py-2.5 px-6 rounded font-semibold text-sm transition-all ${
                          disableButtons
                            ? 'bg-surface-200 text-surface-500 cursor-not-allowed'
                            : 'bg-primary-600 hover:bg-primary-700 text-white shadow-sm hover:shadow-md'
                        }`}
                        disabled={disableButtons}
                      >
                        Start Process
                      </button>

                      {/* Remove Button */}
                      <button
                        onClick={() => {
                          setUploadedFiles(prev => prev.filter(f => f.id !== file.id));
                          // If this was the current file, clear the state
                          if (fileName === file.fileName) {
                            setFileName('');
                            setUserId('');
                            setVideoDurationInSec(null);
                            setFileUploadedUsingHandleProcessAudio(false);
                          }
                        }}
                        className="text-surface-400 hover:text-error-600 transition-colors"
                        title="Remove file"
                      >
                        <svg className="w-5 h-5" fill="none" stroke="currentColor" viewBox="0 0 24 24">
                          <path strokeLinecap="round" strokeLinejoin="round" strokeWidth={2} d="M6 18L18 6M6 6l12 12" />
                        </svg>
                      </button>
                    </div>
                  </div>
                </div>
              ))}
            </div>

            {/* Download ZIP button for S3 detection */}
            {isS3Detection && detectionResultss3 && Object.keys(detectionResultss3).length > 0 && (
              <div className="border-t border-surface-200 px-6 py-4">
                <button
                  onClick={() => downloadDetectedSongsAsZip(Object.values(detectionResultss3))}
                  className="py-2.5 px-6 rounded font-semibold text-sm bg-secondary-600 hover:bg-secondary-700 text-white shadow-sm hover:shadow-md transition-all"
                >
                  Download ZIP
                </button>
              </div>
            )}
          </div>
        )}
      </div>


      {/* {processingMessageVisible ? (
        <div id="loadingContainer" className="loading-container mt-20 opacity-100 mx-4">
          <div className="loading-text text-lg text-center mb-2">{loadingText}</div>
          <div className="progress-bar bg-gray-700 rounded-lg w-full mx-4 h-4">
            <div className="progress-bar-fill bg-[#417155] h-full rounded-lg" style={{ width: `${progress}%`, transition: 'width 1s ease' }}></div>
          </div>
        </div>
      ) : (
        <>
          {isFileUploadedUsingHandle && showTable && renderTable()}
          {showFileList && (
            <div className="p-5 relative mt-5">
              <div className="absolute top-0 right-5"></div>
              {renderFileList()}
            </div>
          )}
        </>
      )} */}

      {processingMessageVisible ? (
        <div id="loadingContainer" className="loading-container mt-20 opacity-100 mx-6">
          <div className="loading-text text-lg text-center mb-4 text-gray-800 dark:text-gray-100 font-semibold transition-colors duration-300">{loadingText}</div>
          <div className="progress-bar bg-gray-200 dark:bg-gray-700 rounded-xl w-full h-4 shadow-inner transition-colors duration-300">
            <div className="progress-bar-fill bg-gradient-to-r from-[#10B981] to-[#14B8A6] h-full rounded-xl" style={{ width: `${progress}%`, transition: 'width 1s ease' }}></div>
          </div>
        </div>
      ) : (
        <>
          {isFileUploadedUsingHandle && showTable && (
            <>
              {renderTable()}
              {showButtons && (
                <div className="flex justify-center items-center mt-6 space-x-4">
                  <CSVLink
                    data={csvData}
                    filename={csvFileName}
                    className="bg-gradient-to-r from-[#10B981] to-[#14B8A6] hover:from-[#059669] hover:to-[#0d9488] py-2.5 px-6 rounded-xl transition-all duration-200 shadow-md hover:shadow-lg text-white font-semibold flex items-center space-x-2"
                  >
                    <img src={eLogo} alt="Download CSV" className="h-5 w-5" />
                  </CSVLink>

                  <button
                    onClick={handleSave}
                    className="bg-gradient-to-r from-[#10B981] to-[#14B8A6] hover:from-[#059669] hover:to-[#0d9488] text-white py-2.5 px-6 rounded-xl font-semibold transition-all duration-200 shadow-md hover:shadow-lg"
                  >
                    Save
                  </button>
                </div>
              )}
            </>
          )}

          {showFileList && (
            <div className="p-6 relative mt-6">
              <div className="absolute top-0 right-5"></div>
              {renderFileList()}
            </div>
          )}
        </>
      )}



      <Modal
        isOpen={isModalOpens3}
        onRequestClose={closeModal}
        className="bg-white rounded-lg max-w-7xl w-full mx-4 border border-surface-200 shadow-xl"
        overlayClassName="fixed inset-0 bg-black/50 backdrop-blur-sm flex justify-center items-center z-50 p-4"
      >
        {/* Header */}
        <div className="border-b border-surface-200 px-6 py-4 bg-surface-50 rounded-t-lg flex items-center justify-between">
          <div>
            <h2 className="text-xl font-semibold text-surface-900">Cue Sheet Data</h2>
            <p className="text-sm text-surface-600 mt-1">View detected songs and metadata</p>
          </div>
          <button
            onClick={closeModal}
            className="text-surface-400 hover:text-surface-600 transition-colors"
          >
            <svg className="w-6 h-6" fill="none" stroke="currentColor" viewBox="0 0 24 24">
              <path strokeLinecap="round" strokeLinejoin="round" strokeWidth={2} d="M6 18L18 6M6 6l12 12" />
            </svg>
          </button>
        </div>

        {/* Table Container */}
        <div className="overflow-auto" style={{ maxHeight: 'calc(90vh - 180px)' }}>
          <table className="min-w-full border-collapse">
            <thead className="bg-primary-600 text-white sticky top-0 z-10">
              <tr>
                {Object.keys(viewedTableData[0] || {}).map((key, index) => (
                  <th
                    key={index}
                    className="border-r border-primary-700 last:border-r-0 px-4 py-3 text-left font-semibold text-sm uppercase tracking-wide whitespace-nowrap"
                  >
                    {key}
                  </th>
                ))}
              </tr>
            </thead>
            <tbody className="bg-white">
              {viewedTableData.map((row, rowIndex) => (
                <tr
                  key={rowIndex}
                  className={`${
                    rowIndex % 2 === 0 ? 'bg-white' : 'bg-surface-50'
                  } hover:bg-secondary-50 transition-colors`}
                >
                  {Object.values(row).map((value, colIndex) => (
                    <td
                      key={colIndex}
                      className="border border-surface-200 px-4 py-3 text-sm text-surface-900 whitespace-nowrap"
                    >
                      {value && value !== '-' && value !== 'N/A' ? (
                        String(value).startsWith('http') ? (
                          <a
                            href={value}
                            target="_blank"
                            rel="noopener noreferrer"
                            className="text-secondary-600 hover:text-secondary-700 underline"
                          >
                            {value.length > 40 ? value.substring(0, 40) + '...' : value}
                          </a>
                        ) : (
                          <span className="text-surface-900">{value}</span>
                        )
                      ) : (
                        <span className="text-surface-400 italic">N/A</span>
                      )}
                    </td>
                  ))}
                </tr>
              ))}
            </tbody>
          </table>
        </div>

        {/* Footer */}
        <div className="border-t border-surface-200 px-6 py-4 bg-surface-50 rounded-b-lg flex items-center justify-between">
          <p className="text-sm text-surface-600">
            Showing {viewedTableData.length} {viewedTableData.length === 1 ? 'record' : 'records'}
          </p>
          <button
            onClick={closeModal}
            className="border border-surface-300 hover:bg-white text-surface-700 py-2 px-6 rounded font-medium text-sm transition-colors"
          >
            Close
          </button>
        </div>
      </Modal>





      {isSettingsOpen && (
        <div
          className="fixed z-50 bg-white border border-surface-200 rounded-lg shadow-xl"
          style={{
            position: 'absolute',
            top: 'calc(5rem + 40px)',
            right: '2rem',
            width: '400px',
          }}
        >
          {/* Header */}
          <div className="border-b border-surface-200 px-6 py-4 bg-surface-50">
            <h3 className="text-lg font-semibold text-surface-900">AWS S3 Configuration</h3>
            <p className="text-xs text-surface-600 mt-1">Manage your S3 bucket credentials</p>
          </div>

          {/* Body */}
          <div className="px-6 py-5">
            {!keys.accessKey || !keys.secretKey || !keys.bucket ? (
              // If keys or bucket are not available
              <div>
                <div className="bg-warning-50 border border-warning-200 rounded-lg p-4 mb-4">
                  <p className="text-sm text-warning-800">
                    <strong>No credentials found.</strong> Please add your AWS S3 credentials to enable S3 file uploads.
                  </p>
                </div>
                {isAddingKeys ? (
                  <div className="space-y-4">
                    <div>
                      <label className="block text-xs font-medium text-surface-700 mb-2 uppercase tracking-wide">
                        Access Key <span className="text-error-500">*</span>
                      </label>
                      <input
                        type="text"
                        placeholder="Enter AWS Access Key"
                        className="w-full px-3 py-2.5 border border-surface-300 rounded text-surface-900 text-sm focus:outline-none focus:ring-1 focus:ring-secondary-500 focus:border-secondary-500 transition"
                        value={newAccessKey}
                        onChange={(e) => setNewAccessKey(e.target.value)}
                      />
                    </div>
                    <div>
                      <label className="block text-xs font-medium text-surface-700 mb-2 uppercase tracking-wide">
                        Secret Key <span className="text-error-500">*</span>
                      </label>
                      <input
                        type="password"
                        placeholder="Enter AWS Secret Key"
                        className="w-full px-3 py-2.5 border border-surface-300 rounded text-surface-900 text-sm focus:outline-none focus:ring-1 focus:ring-secondary-500 focus:border-secondary-500 transition"
                        value={newSecretKey}
                        onChange={(e) => setNewSecretKey(e.target.value)}
                      />
                    </div>
                    <div>
                      <label className="block text-xs font-medium text-surface-700 mb-2 uppercase tracking-wide">
                        Bucket Name <span className="text-error-500">*</span>
                      </label>
                      <input
                        type="text"
                        placeholder="Enter S3 Bucket Name"
                        className="w-full px-3 py-2.5 border border-surface-300 rounded text-surface-900 text-sm focus:outline-none focus:ring-1 focus:ring-secondary-500 focus:border-secondary-500 transition"
                        value={newBucket}
                        onChange={(e) => setNewBucket(e.target.value)}
                      />
                    </div>
                    <div className="flex gap-3 pt-2">
                      <button
                        onClick={() => setIsAddingKeys(false)}
                        className="flex-1 border border-surface-300 hover:bg-surface-50 text-surface-700 py-2.5 px-4 rounded font-medium text-sm transition-colors"
                      >
                        Cancel
                      </button>
                      <button
                        onClick={handleSubmitKeys}
                        className="flex-1 bg-primary-600 hover:bg-primary-700 text-white py-2.5 px-4 rounded font-medium text-sm transition-colors uppercase tracking-wide"
                      >
                        Save Keys
                      </button>
                    </div>
                  </div>
                ) : (
                  <button
                    onClick={() => setIsAddingKeys(true)}
                    className="w-full bg-primary-600 hover:bg-primary-700 text-white py-2.5 px-4 rounded font-medium text-sm transition-colors uppercase tracking-wide"
                  >
                    Add Credentials
                  </button>
                )}
              </div>
            ) : (
              <div>
                {isEditingKeys ? (
                  // Input fields for editing keys
                  <div className="space-y-4">
                    <div>
                      <label className="block text-xs font-medium text-surface-700 mb-2 uppercase tracking-wide">
                        Access Key <span className="text-error-500">*</span>
                      </label>
                      <input
                        type="text"
                        placeholder="Enter new Access Key"
                        className="w-full px-3 py-2.5 border border-surface-300 rounded text-surface-900 text-sm focus:outline-none focus:ring-1 focus:ring-secondary-500 focus:border-secondary-500 transition"
                        value={newAccessKey}
                        onChange={(e) => setNewAccessKey(e.target.value)}
                      />
                    </div>
                    <div>
                      <label className="block text-xs font-medium text-surface-700 mb-2 uppercase tracking-wide">
                        Secret Key <span className="text-error-500">*</span>
                      </label>
                      <input
                        type="password"
                        placeholder="Enter new Secret Key"
                        className="w-full px-3 py-2.5 border border-surface-300 rounded text-surface-900 text-sm focus:outline-none focus:ring-1 focus:ring-secondary-500 focus:border-secondary-500 transition"
                        value={newSecretKey}
                        onChange={(e) => setNewSecretKey(e.target.value)}
                      />
                    </div>
                    <div>
                      <label className="block text-xs font-medium text-surface-700 mb-2 uppercase tracking-wide">
                        Bucket Name <span className="text-error-500">*</span>
                      </label>
                      <input
                        type="text"
                        placeholder="Enter new Bucket Name"
                        className="w-full px-3 py-2.5 border border-surface-300 rounded text-surface-900 text-sm focus:outline-none focus:ring-1 focus:ring-secondary-500 focus:border-secondary-500 transition"
                        value={newBucket}
                        onChange={(e) => setNewBucket(e.target.value)}
                      />
                    </div>
                    <div className="flex gap-3 pt-2">
                      <button
                        onClick={() => setIsEditingKeys(false)}
                        className="flex-1 border border-surface-300 hover:bg-surface-50 text-surface-700 py-2.5 px-4 rounded font-medium text-sm transition-colors"
                      >
                        Cancel
                      </button>
                      <button
                        onClick={() => {
                          handleEditKeys();
                          setIsEditingKeys(false);
                        }}
                        className="flex-1 bg-primary-600 hover:bg-primary-700 text-white py-2.5 px-4 rounded font-medium text-sm transition-colors uppercase tracking-wide"
                      >
                        Update Keys
                      </button>
                    </div>
                  </div>
                ) : (
                  // Display keys
                  <div className="space-y-4">
                    <div className="bg-surface-50 border border-surface-200 rounded-lg p-4">
                      <div className="space-y-3">
                        <div>
                          <label className="block text-xs font-medium text-surface-600 mb-1 uppercase tracking-wide">
                            Access Key
                          </label>
                          <p className="text-sm text-surface-900 font-mono break-all">
                            {keys.accessKey || 'Not configured'}
                          </p>
                        </div>
                        <div className="border-t border-surface-200 pt-3">
                          <label className="block text-xs font-medium text-surface-600 mb-1 uppercase tracking-wide">
                            Secret Key
                          </label>
                          <p className="text-sm text-surface-900 font-mono">
                            {'•'.repeat(20)}
                          </p>
                        </div>
                        <div className="border-t border-surface-200 pt-3">
                          <label className="block text-xs font-medium text-surface-600 mb-1 uppercase tracking-wide">
                            Bucket Name
                          </label>
                          <p className="text-sm text-surface-900 font-mono">
                            {keys.bucket || 'Not configured'}
                          </p>
                        </div>
                      </div>
                    </div>
                    <button
                      onClick={() => setIsEditingKeys(true)}
                      className="w-full border border-surface-300 hover:bg-surface-50 text-surface-700 py-2.5 px-4 rounded font-medium text-sm transition-colors"
                    >
                      Edit Credentials
                    </button>
                  </div>
                )}
              </div>
            )}
          </div>

          {/* Footer */}
          <div className="border-t border-surface-200 px-6 py-4 bg-surface-50">
            <button
              onClick={() => {
                setIsSettingsOpen(!isSettingsOpen)
                setIsAddingKeys(false);
                setIsEditingKeys(false);
              }}
              className="w-full border border-surface-300 hover:bg-white text-surface-700 py-2 px-4 rounded font-medium text-sm transition-colors"
            >
              Close
            </button>
          </div>
        </div>
      )}



      {isModalOpen && (
        <div className="fixed z-50 inset-0 bg-black/40 dark:bg-black/60 flex justify-center items-center p-2 sm:p-4">
          <div className="bg-white dark:bg-gray-800 rounded-lg max-w-2xl w-full border border-gray-200 dark:border-gray-700 shadow-xl max-h-[95vh] overflow-y-auto transition-colors duration-300">
            {/* Modal Header */}
            <div className="border-b border-gray-200 dark:border-gray-700 px-4 sm:px-6 py-3 sm:py-4 flex items-center justify-between bg-gray-50 dark:bg-gray-900 sticky top-0 z-10 transition-colors duration-300">
              <h2 className="text-base sm:text-lg font-semibold text-gray-900 dark:text-gray-100">
                {isS3Upload ? "Browse S3 Folders" : "Upload Audio File"}
              </h2>
              <button
                onClick={() => {
                  setIsS3Upload(false);
                  setIsModalOpen(false);
                }}
                className="text-gray-400 dark:text-gray-500 hover:text-gray-600 dark:hover:text-gray-300 transition-colors flex-shrink-0"
              >
                <svg className="w-5 h-5" fill="none" stroke="currentColor" viewBox="0 0 24 24">
                  <path strokeLinecap="round" strokeLinejoin="round" strokeWidth={2} d="M6 18L18 6M6 6l12 12" />
                </svg>
              </button>
            </div>

            {/* Modal Body */}
            <div className="p-4 sm:p-6">
              {isS3Upload ? (
                <div>
                  <FolderExplorer
                    accessKey={keys.accessKey}
                    secretKey={keys.secretKey}
                    bucketName={keys.bucket}
                    region="us-east-1"
                    onUUIDsGenerated={handleParentUUIDs}
                    onVidDur={handleVidDur}
                    onUploadComplete={(fileCount, totalDuration) => {
                      handleS3Upload(fileCount, totalDuration);
                      setIsModalOpen(false);
                      setIsS3Upload(false);
                    }}
                  />
                </div>
              ) : (
                <form id="metadataForm" encType="multipart/form-data">
<<<<<<< HEAD
                  {/* Info Box */}
                  <div className="bg-primary-50 dark:bg-primary-900/20 border border-primary-200 dark:border-primary-800/50 rounded-lg p-3 sm:p-4 mb-4 sm:mb-6">
                    <div className="flex items-start gap-2 sm:gap-3">
                      <svg className="w-4 h-4 sm:w-5 sm:h-5 text-primary-600 dark:text-primary-400 flex-shrink-0 mt-0.5" fill="currentColor" viewBox="0 0 20 20">
                        <path fillRule="evenodd" d="M18 10a8 8 0 11-16 0 8 8 0 0116 0zm-7-4a1 1 0 11-2 0 1 1 0 012 0zM9 9a1 1 0 000 2v3a1 1 0 001 1h1a1 1 0 100-2v-3a1 1 0 00-1-1H9z" clipRule="evenodd"/>
                      </svg>
                      <div className="text-xs sm:text-sm">
                        <p className="font-semibold text-gray-900 dark:text-gray-100 mb-1">File Naming Format</p>
                        <p className="text-gray-700 dark:text-gray-300 mb-2 break-all">
                          TvChannelName_ProgramName_EpisodeNumber_OnAirDate_Movie/AlbumName
                        </p>
                        <p className="text-gray-600 dark:text-gray-400 text-xs">
                          If any field is not available, use "NA" in its place.
                        </p>
                      </div>
                    </div>
                  </div>
=======
                  <p className="flex flex-col text-gray-600 text-sm mb-4">
                    <span className="flex items-center mb-2">
                      <FontAwesomeIcon icon={faCircleInfo} className="mr-2" />
                      <span className="font-bold">Format to be used for the file upload: TvChannelName_ProgramName_EpisodeNumber_OnAirDate_Movie/AlbumName.</span>
                    </span>
                    <span className='pl-6'>If any of the fields are not available, type "NA" in its place.</span>
                  </p>

                  <label className="block mb-3" htmlFor="file">Upload MP3 or MP4 File:</label>
>>>>>>> b8e5d9be

                  {/* File Upload Section */}
                  <div className="mb-4 sm:mb-6">
                    <label className="block text-xs font-medium text-gray-700 dark:text-gray-300 mb-2 uppercase tracking-wide">
                      Audio File <span className="text-red-500">*</span>
                    </label>
                    <input
                      className="w-full px-3 sm:px-4 py-2 sm:py-2.5 border border-gray-300 dark:border-gray-600 rounded text-gray-900 dark:text-gray-100 text-xs sm:text-sm focus:outline-none focus:ring-1 focus:ring-primary-500 focus:border-primary-500 transition bg-white dark:bg-[#2d2d30] file:mr-2 sm:file:mr-4 file:py-1.5 sm:file:py-2 file:px-3 sm:file:px-4 file:rounded file:border-0 file:text-xs sm:file:text-sm file:font-medium file:bg-primary-50 dark:file:bg-primary-900/30 file:text-primary-700 dark:file:text-primary-300 hover:file:bg-primary-100 dark:hover:file:bg-primary-800/40"
                      type="file"
                      id="file"
                      name="file"
                      accept=".mp3,.mp4"
                      required
                    />
                    <p className="text-xs text-gray-500 dark:text-gray-400 mt-1.5">Supported format: MP3</p>
                  </div>

                  {/* OR Divider */}
                  <div className="relative mb-4 sm:mb-6">
                    <div className="absolute inset-0 flex items-center">
                      <div className="w-full border-t border-gray-300 dark:border-gray-600"></div>
                    </div>
                    <div className="relative flex justify-center text-xs sm:text-sm">
                      <span className="px-3 sm:px-4 bg-white dark:bg-gray-800 text-gray-500 dark:text-gray-400 font-medium">OR</span>
                    </div>
                  </div>

                  {/* S3 Upload Button */}
                  <button
                    type="button"
                    onClick={() => setIsS3Upload(true)}
                    className="w-full mb-4 sm:mb-6 border-2 border-dashed border-gray-300 dark:border-gray-600 hover:border-primary-400 dark:hover:border-primary-500 bg-gray-50 dark:bg-gray-900 hover:bg-primary-50 dark:hover:bg-primary-900/20 py-3 sm:py-4 px-3 sm:px-4 rounded-lg transition-colors flex items-center justify-center gap-2 text-gray-700 dark:text-gray-300 hover:text-primary-700 dark:hover:text-primary-400"
                  >
                    <svg className="w-4 h-4 sm:w-5 sm:h-5 flex-shrink-0" fill="none" stroke="currentColor" viewBox="0 0 24 24">
                      <path strokeLinecap="round" strokeLinejoin="round" strokeWidth={2} d="M3 15a4 4 0 004 4h9a5 5 0 10-.1-9.999 5.002 5.002 0 10-9.78 2.096A4.001 4.001 0 003 15z" />
                    </svg>
                    <span className="font-medium text-xs sm:text-sm">Upload from S3 Bucket</span>
                  </button>

                  {/* Action Buttons */}
                  <div className="flex flex-col sm:flex-row gap-3">
                    <button
                      type="button"
                      onClick={() => {
                        setIsS3Upload(false);
                        setIsModalOpen(false);
                      }}
                      className="w-full sm:flex-1 border border-gray-300 dark:border-gray-600 hover:bg-gray-50 dark:hover:bg-gray-700 text-gray-700 dark:text-gray-300 py-2.5 px-4 rounded font-medium text-sm transition-colors order-2 sm:order-1"
                    >
                      Cancel
                    </button>
                    <button
                      type="button"
                      id="uploadButton"
                      onClick={handleFileUpload}
                      className="w-full sm:flex-1 bg-primary-600 hover:bg-primary-700 text-white py-2.5 px-4 rounded font-medium text-sm transition-colors uppercase tracking-wide order-1 sm:order-2"
                    >
                      Upload File
                    </button>
                  </div>
                </form>
              )}
            </div>
          </div>
        </div>
      )}


      {isUploading && (
        <div
          style={{
            position: 'fixed',
            top: 0,
            left: 0,
            width: '100%',
            height: '100%',
            backgroundColor: 'rgba(0, 0, 0, 0.6)', // Slightly darken the screen
            display: 'flex',
            justifyContent: 'center',
            alignItems: 'center',
            zIndex: 1000, // Ensure it's above other content
          }}
        >
          <div
            className="loader"
          ></div>
        </div>
      )}
      <Alert
        message={alertMessage}
        type={alertType}
        visible={alertVisible}
        setVisible={setAlertVisible}
      />



    </div>


  );
};

export default CueSheetGenerator;



<|MERGE_RESOLUTION|>--- conflicted
+++ resolved
@@ -1438,7 +1438,6 @@
                 </div>
               ) : (
                 <form id="metadataForm" encType="multipart/form-data">
-<<<<<<< HEAD
                   {/* Info Box */}
                   <div className="bg-primary-50 dark:bg-primary-900/20 border border-primary-200 dark:border-primary-800/50 rounded-lg p-3 sm:p-4 mb-4 sm:mb-6">
                     <div className="flex items-start gap-2 sm:gap-3">
@@ -1456,17 +1455,6 @@
                       </div>
                     </div>
                   </div>
-=======
-                  <p className="flex flex-col text-gray-600 text-sm mb-4">
-                    <span className="flex items-center mb-2">
-                      <FontAwesomeIcon icon={faCircleInfo} className="mr-2" />
-                      <span className="font-bold">Format to be used for the file upload: TvChannelName_ProgramName_EpisodeNumber_OnAirDate_Movie/AlbumName.</span>
-                    </span>
-                    <span className='pl-6'>If any of the fields are not available, type "NA" in its place.</span>
-                  </p>
-
-                  <label className="block mb-3" htmlFor="file">Upload MP3 or MP4 File:</label>
->>>>>>> b8e5d9be
 
                   {/* File Upload Section */}
                   <div className="mb-4 sm:mb-6">
